# MeshMetrics
<<<<<<< HEAD
> Official implementation of `MeshMetrics` from [_Metrics Revolutions: Groundbreaking Insights into the Implementation of Metrics for Biomedical Image Segmentation_](https://arxiv.org/abs/2410.02630). `MeshMetrics` offers a highly accurate implementation of distance-based validation metrics for segmentation tasks.

## About
`MeshMetrics` provides a precise, mesh-based implementation of critical metrics used in the evaluation of segmentation tasks. Quantitative performance metrics are fundamental for objective and reproducible segmentation assessments. Although overlap-based metrics - such as Dice similarity coefficient (DSC) and intersection over union (IoU) - are relatively straightforward to compute, distance-based metrics often lack uniform implementation across tools due to the complexity of distance calculations.

`MeshMetrics` includes accurate implementations of key distance-based metrics:
- Hausdorff Distance (HD) with $p$-th percentile variants (HD<sub>p</sub>)
- Mean Average Surface Distance (MASD)
- Average Symmetric Surface Distance (ASSD)
- Normalized Surface Distance (NSD)
- Boundary Intersection over Union (BIoU)
By leveraging mesh representations of segmentation masks, MeshMetrics ensures precision in distance and boundary element size calculations.

For further details and comparisons with other open-source tools supporting distance-based metric calculations, please refer to [our paper](https://arxiv.org/abs/2410.02630).

If you use `MeshMetrics` in your work, please cite:
```
Podobnik, G., & Vrtovec, T. (2024). Metrics Revolutions: Groundbreaking Insights into the Implementation of Metrics for Biomedical Image Segmentation. arXiv preprint arXiv:2410.02630.
```

## Installation
First, clone the repository and install the required dependencies along with the `MeshMetrics` package using pip:
```bash
$ git clone https://github.com/gasperpodobnik/MeshMetrics.git
$ pip install MeshMetrics/
```

## Usage
```python
from MeshMetrics import DistanceMetrics

# initialize DistanceMetrics object
distance_metrics = DistanceMetrics()
# set input masks and spacing, masks should be boolean numpy arrays
ref_mask, pred_mask, spacing = ..., ..., ...
distance_metrics.set_input(ref_mask=ref_mask, pred_mask=pred_mask, spacing=spacing)

# Hausdorff Distance (HD), by default, HD percentile is set to 100 (equivalent to HD)
hd100 = metric.hd()
# 95th percentile HD
hd95 = metric.hd(percentile=95)
# Mean Average Surface Distance (MASD)
masd = metric.masd()
# Average Symmetric Surface Distance (ASSD)
assd = metric.assd()
# Normalized Surface Distance (NSD) with tau=2
nsd2 = metric.nsd(tau=2)
# Boundary Intersection over Union (BIoU) with tau=2
biou2 = metric.biou(tau=2)

# ----------------------------------------
# if loading masks from files with SimpleITK library, note that spacing needs to be reordered
ref_path, pred_path = ..., ...
ref_sitk, pred_sitk = sitk.ReadImage(ref_path), sitk.ReadImage(pred_path)
ref_mask = sitk.GetArrayFromImage(ref_sitk).astype(bool)
pred_mask = sitk.GetArrayFromImage(pred_sitk).astype(bool)

assert ref_sitk.GetSize() == pred_sitk.GetSize()
assert ref_sitk.GetSpacing() == pred_sitk.GetSpacing()
assert ref_sitk.GetOrigin() == pred_sitk.GetOrigin()
assert ref_sitk.GetDirection() == pred_sitk.GetDirection()

# spacing should resemble the order of numpy array axes
spacing = ref_sitk.GetSpacing()[::-1]
# ... follow the same procedure as before
```
=======
Usage instruction TBD
>>>>>>> e1a04554
<|MERGE_RESOLUTION|>--- conflicted
+++ resolved
@@ -1,5 +1,4 @@
 # MeshMetrics
-<<<<<<< HEAD
 > Official implementation of `MeshMetrics` from [_Metrics Revolutions: Groundbreaking Insights into the Implementation of Metrics for Biomedical Image Segmentation_](https://arxiv.org/abs/2410.02630). `MeshMetrics` offers a highly accurate implementation of distance-based validation metrics for segmentation tasks.
 
 ## About
@@ -65,7 +64,4 @@
 # spacing should resemble the order of numpy array axes
 spacing = ref_sitk.GetSpacing()[::-1]
 # ... follow the same procedure as before
-```
-=======
-Usage instruction TBD
->>>>>>> e1a04554
+```